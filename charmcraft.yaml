--- conflicted
+++ resolved
@@ -8,7 +8,10 @@
     run-on:
     - name: "ubuntu"
       channel: "20.04"
-<<<<<<< HEAD
+      architectures:
+        - amd64
+        - aarch64
+        - arm64
 parts:
   charm:
     build-packages:
@@ -18,10 +21,4 @@
       - libffi-dev
       - libssl-dev
       - rustc
-      - cargo
-=======
-      architectures:
-        - amd64
-        - aarch64
-        - arm64
->>>>>>> e837c67d
+      - cargo