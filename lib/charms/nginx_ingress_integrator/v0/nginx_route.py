# Copyright 2023 Canonical Ltd.
# Licensed under the Apache2.0. See LICENSE file in charm source for details.
"""Library for the nginx-route relation.

This library contains the require and provide functions for handling
the nginx-route interface.

Import `require_nginx_route` in your charm, with four required keyword arguments:
- charm: (the charm itself)
- service_hostname
- service_name
- service_port

Other optional arguments include:
- additional_hostnames
- backend_protocol
- limit_rps
- limit_whitelist
- max_body_size
- owasp_modsecurity_crs
- owasp_modsecurity_custom_rules
- path_routes
- retry_errors
- rewrite_target
- rewrite_enabled
- service_namespace
- session_cookie_max_age
- tls_secret_name

See [the config section](https://charmhub.io/nginx-ingress-integrator/configure) for descriptions
of each, along with the required type.

As an example, add the following to `src/charm.py`:
```python
from charms.nginx_ingress_integrator.v0.nginx_route import NginxRouteRequirer

# In your charm's `__init__` method (assuming your app is listening on port 8080).
require_nginx_route(
    charm=self,
    service_hostname=self.app.name,
    service_name=self.app.name,
    service_port=8080
)

```
And then add the following to `metadata.yaml`:
```
requires:
  nginx-route:
    interface: nginx-route
```
You _must_ require nginx route as part of the `__init__` method
rather than, for instance, a config-changed event handler, for the relation
changed event to be properly handled.

In the example above we're setting `service_hostname` (which translates to the
external hostname for the application when related to nginx-ingress-integrator)
to `self.app.name` here. This ensures by default the charm will be available on
the name of the deployed juju application, but can be overridden in a
production deployment by setting `service-hostname` on the
nginx-ingress-integrator charm. For example:
```bash
juju deploy nginx-ingress-integrator
juju deploy my-charm
juju relate nginx-ingress-integrator my-charm:nginx-route
# The service is now reachable on the ingress IP(s) of your k8s cluster at
# 'http://my-charm'.
juju config nginx-ingress-integrator service-hostname='my-charm.example.com'
# The service is now reachable on the ingress IP(s) of your k8s cluster at
# 'http://my-charm.example.com'.
```
"""
import logging
import typing
import weakref

import ops.charm
import ops.framework
import ops.model

# The unique Charmhub library identifier, never change it
LIBID = "3c212b6ed3cf43dfbf9f2e322e634beb"

# Increment this major API version when introducing breaking changes
LIBAPI = 0

# Increment this PATCH version before using `charmcraft publish-lib` or reset
# to 0 if you are raising the major API version
LIBPATCH = 4

__all__ = ["require_nginx_route", "provide_nginx_route"]

logger = logging.getLogger(__name__)


class _NginxRouteAvailableEvent(ops.framework.EventBase):
    """NginxRouteAvailableEvent custom event.

    This event indicates the nginx-route provider is available.
    """


class _NginxRouteBrokenEvent(ops.charm.RelationBrokenEvent):
    """NginxRouteBrokenEvent custom event.

    This event indicates the nginx-route provider is broken.
    """


class _NginxRouteCharmEvents(ops.charm.CharmEvents):
    """Custom charm events.

    Attrs:
        nginx_route_available: Event to indicate that Nginx route relation is available.
        nginx_route_broken: Event to indicate that Nginx route relation is broken.
    """

    nginx_route_available = ops.framework.EventSource(_NginxRouteAvailableEvent)
    nginx_route_broken = ops.framework.EventSource(_NginxRouteBrokenEvent)


class _NginxRouteRequirer(ops.framework.Object):
    """This class defines the functionality for the 'requires' side of the 'nginx-route' relation.

    Hook events observed:
        - relation-changed
    """

    def __init__(
        self,
        charm: ops.charm.CharmBase,
        config: typing.Dict[str, typing.Union[str, int, bool]],
        nginx_route_relation_name: str = "nginx-route",
    ):
        """Init function for the NginxRouteRequires class.

        Args:
            charm: The charm that requires the nginx-route relation.
            config: Contains all the configuration options for nginx-route.
            nginx_route_relation_name: Specifies the relation name of the relation handled by this
                requirer class. The relation must have the nginx-route interface.
        """
        super().__init__(charm, nginx_route_relation_name)
        self._charm = charm
        self._nginx_route_relation_name = nginx_route_relation_name
        self._charm.framework.observe(
            self._charm.on[self._nginx_route_relation_name].relation_changed,
            self._config_reconciliation,
        )
        # Set default values.
        self._config: typing.Dict[str, typing.Union[str, int, bool]] = {
            "service-namespace": self._charm.model.name,
            **config,
        }
        self._config_reconciliation(None)

    def _config_reconciliation(self, _event: typing.Any = None) -> None:
        """Update the nginx-route relation data to be exactly as defined by config."""
        if not self._charm.model.unit.is_leader():
            return
        for relation in self._charm.model.relations[self._nginx_route_relation_name]:
            relation_app_data = relation.data[self._charm.app]
            delete_keys = {
                relation_field
                for relation_field in relation_app_data
                if relation_field not in self._config
            }
            for delete_key in delete_keys:
                del relation_app_data[delete_key]
            relation_app_data.update({k: str(v) for k, v in self._config.items()})


# C901 is ignored since the method has too many ifs but wouldn't be
# necessarily good to reduce to smaller methods.
<<<<<<< HEAD
def require_nginx_route(  # pylint: disable=too-many-locals,too-many-branches, too-many-arguments # noqa: C901, E501
=======
# E501: line too long
def require_nginx_route(  # pylint: disable=too-many-locals,too-many-branches,too-many-arguments # noqa: C901,E501
>>>>>>> cc1502f3
    *,
    charm: ops.charm.CharmBase,
    service_hostname: str,
    service_name: str,
    service_port: int,
    additional_hostnames: typing.Optional[str] = None,
    backend_protocol: typing.Optional[str] = None,
    limit_rps: typing.Optional[int] = None,
    limit_whitelist: typing.Optional[str] = None,
    max_body_size: typing.Optional[int] = None,
    owasp_modsecurity_crs: typing.Optional[str] = None,
    owasp_modsecurity_custom_rules: typing.Optional[str] = None,
    path_routes: typing.Optional[str] = None,
    retry_errors: typing.Optional[str] = None,
    rewrite_target: typing.Optional[str] = None,
    rewrite_enabled: typing.Optional[bool] = None,
    service_namespace: typing.Optional[str] = None,
    session_cookie_max_age: typing.Optional[int] = None,
    tls_secret_name: typing.Optional[str] = None,
    nginx_route_relation_name: str = "nginx-route",
) -> None:
    """Set up nginx-route relation handlers on the requirer side.

    This function must be invoked in the charm class constructor.

    Args:
        charm: The charm that requires the nginx-route relation.
        service_hostname: configure Nginx ingress integrator
            service-hostname option via relation.
        service_name: configure Nginx ingress integrator service-name
            option via relation.
        service_port: configure Nginx ingress integrator service-port
            option via relation.
        additional_hostnames: configure Nginx ingress integrator
            additional-hostnames option via relation, optional.
        backend_protocol: configure Nginx ingress integrator
            backend-protocol option via relation, optional.
        limit_rps: configure Nginx ingress integrator limit-rps
            option via relation, optional.
        limit_whitelist: configure Nginx ingress integrator
            limit-whitelist option via relation, optional.
        max_body_size: configure Nginx ingress integrator
            max-body-size option via relation, optional.
        owasp_modsecurity_crs: configure Nginx ingress integrator
            owasp-modsecurity-crs  option via relation, optional.
        owasp_modsecurity_custom_rules: configure Nginx ingress
            integrator owasp-modsecurity-custom-rules option via
            relation, optional.
        path_routes: configure Nginx ingress integrator path-routes
            option via relation, optional.
        retry_errors: configure Nginx ingress integrator retry-errors
            option via relation, optional.
        rewrite_target: configure Nginx ingress integrator
            rewrite-target option via relation, optional.
        rewrite_enabled: configure Nginx ingress integrator
            rewrite-enabled option via relation, optional.
        service_namespace: configure Nginx ingress integrator
            service-namespace option via relation, optional.
        session_cookie_max_age: configure Nginx ingress integrator
            session-cookie-max-age option via relation, optional.
        tls_secret_name: configure Nginx ingress integrator
            tls-secret-name option via relation, optional.
        nginx_route_relation_name: Specifies the relation name of
            the relation handled by this requirer class. The relation
            must have the nginx-route interface.
    """
    config: typing.Dict[str, typing.Union[str, int, bool]] = {}
    if service_hostname is not None:
        config["service-hostname"] = service_hostname
    if service_name is not None:
        config["service-name"] = service_name
    if service_port is not None:
        config["service-port"] = service_port
    if additional_hostnames is not None:
        config["additional-hostnames"] = additional_hostnames
    if backend_protocol is not None:
        config["backend-protocol"] = backend_protocol
    if limit_rps is not None:
        config["limit-rps"] = limit_rps
    if limit_whitelist is not None:
        config["limit-whitelist"] = limit_whitelist
    if max_body_size is not None:
        config["max-body-size"] = max_body_size
    if owasp_modsecurity_crs is not None:
        config["owasp-modsecurity-crs"] = owasp_modsecurity_crs
    if owasp_modsecurity_custom_rules is not None:
        config["owasp-modsecurity-custom-rules"] = owasp_modsecurity_custom_rules
    if path_routes is not None:
        config["path-routes"] = path_routes
    if retry_errors is not None:
        config["retry-errors"] = retry_errors
    if rewrite_target is not None:
        config["rewrite-target"] = rewrite_target
    if rewrite_enabled is not None:
        config["rewrite-enabled"] = rewrite_enabled
    if service_namespace is not None:
        config["service-namespace"] = service_namespace
    if session_cookie_max_age is not None:
        config["session-cookie-max-age"] = session_cookie_max_age
    if tls_secret_name is not None:
        config["tls-secret-name"] = tls_secret_name

    _NginxRouteRequirer(
        charm=charm, config=config, nginx_route_relation_name=nginx_route_relation_name
    )


class _NginxRouteProvider(ops.framework.Object):
    """Class containing the functionality for the 'provides' side of the 'nginx-route' relation.

    Attrs:
        on: nginx-route relation event describer.

    Hook events observed:
        - relation-changed
    """

    on = _NginxRouteCharmEvents()

    def __init__(
        self,
        charm: ops.charm.CharmBase,
        nginx_route_relation_name: str = "nginx-route",
    ):
        """Init function for the NginxRouterProvides class.

        Args:
            charm: The charm that provides the nginx-route relation.
            nginx_route_relation_name: Specifies the relation name of the relation handled by this
                provider class. The relation must have the nginx-route interface.
        """
        # Observe the relation-changed hook event and bind
        # self.on_relation_changed() to handle the event.
        super().__init__(charm, nginx_route_relation_name)
        self._charm = charm
        self._charm.framework.observe(
            self._charm.on[nginx_route_relation_name].relation_changed, self._on_relation_changed
        )
        self._charm.framework.observe(
            self._charm.on[nginx_route_relation_name].relation_broken, self._on_relation_broken
        )

    def _on_relation_changed(self, event: ops.charm.RelationChangedEvent) -> None:
        """Handle a change to the nginx-route relation.

        Confirm we have the fields we expect to receive.

        Args:
            event: Event triggering the relation-changed hook for the relation.

        Raises:
            RuntimeError: if _on_relation changed is triggered by a broken relation.
        """
        # `self.unit` isn't available here, so use `self.model.unit`.
        if not self._charm.model.unit.is_leader():
            return

        relation_name = event.relation.name
        remote_app = event.app
        if remote_app is None:
            raise RuntimeError("_on_relation_changed was triggered by a broken relation.")

        if not event.relation.data[remote_app]:
            logger.info(
                "%s hasn't finished configuring, waiting until the relation data is populated.",
                relation_name,
            )
            return

        required_fields = {"service-hostname", "service-port", "service-name"}
        missing_fields = sorted(
            field
            for field in required_fields
            if event.relation.data[remote_app].get(field) is None
        )
        if missing_fields:
            logger.warning(
                "Missing required data fields for %s relation: %s",
                relation_name,
                ", ".join(missing_fields),
            )
            self._charm.model.unit.status = ops.model.BlockedStatus(
                f"Missing fields for {relation_name}: {', '.join(missing_fields)}"
            )
            return

        # Create an event that our charm can use to decide it's okay to
        # configure the Kubernetes Nginx ingress resources.
        self.on.nginx_route_available.emit()

    def _on_relation_broken(self, event: ops.charm.RelationBrokenEvent) -> None:
        """Handle a relation-broken event in the nginx-route relation.

        Args:
            event: Event triggering the relation-broken hook for the relation.
        """
        if not self._charm.model.unit.is_leader():
            return

        # Create an event that our charm can use to remove the Kubernetes Nginx ingress resources.
        self.on.nginx_route_broken.emit(event.relation)


# This is here only to maintain a reference to the instance of NginxRouteProvider created by
# the provide_nginx_route function. This is required for ops framework event handling to work.
# The provider instance will have the same lifetime as the charm that creates it.
__provider_references: weakref.WeakKeyDictionary = weakref.WeakKeyDictionary()


def provide_nginx_route(
    charm: ops.charm.CharmBase,
    on_nginx_route_available: typing.Callable,
    on_nginx_route_broken: typing.Callable,
    nginx_route_relation_name: str = "nginx-route",
) -> None:
    """Set up nginx-route relation handlers on the provider side.

    This function must be invoked in the charm class constructor.

    Args:
        charm: The charm that requires the nginx-route relation.
        on_nginx_route_available: Callback function for the nginx-route-available event.
        on_nginx_route_broken: Callback function for the nginx-route-broken event.
        nginx_route_relation_name: Specifies the relation name of the relation handled by this
            provider class. The relation must have the nginx-route interface.

    Raises:
        RuntimeError: If provide_nginx_route was invoked twice with
            the same nginx-route relation name
    """
    if __provider_references.get(charm, {}).get(nginx_route_relation_name) is not None:
        raise RuntimeError(
            "provide_nginx_route was invoked twice with the same nginx-route relation name"
        )
    provider = _NginxRouteProvider(
        charm=charm, nginx_route_relation_name=nginx_route_relation_name
    )
    if charm in __provider_references:
        __provider_references[charm][nginx_route_relation_name] = provider
    else:
        __provider_references[charm] = {nginx_route_relation_name: provider}
    charm.framework.observe(provider.on.nginx_route_available, on_nginx_route_available)
    charm.framework.observe(provider.on.nginx_route_broken, on_nginx_route_broken)<|MERGE_RESOLUTION|>--- conflicted
+++ resolved
@@ -172,12 +172,8 @@
 
 # C901 is ignored since the method has too many ifs but wouldn't be
 # necessarily good to reduce to smaller methods.
-<<<<<<< HEAD
-def require_nginx_route(  # pylint: disable=too-many-locals,too-many-branches, too-many-arguments # noqa: C901, E501
-=======
 # E501: line too long
 def require_nginx_route(  # pylint: disable=too-many-locals,too-many-branches,too-many-arguments # noqa: C901,E501
->>>>>>> cc1502f3
     *,
     charm: ops.charm.CharmBase,
     service_hostname: str,
