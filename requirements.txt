--- conflicted
+++ resolved
@@ -1,6 +1,2 @@
-<<<<<<< HEAD
-kubernetes == 24.2.0
-=======
 kubernetes ==28.1.0
->>>>>>> e2c9c6b4
 ops