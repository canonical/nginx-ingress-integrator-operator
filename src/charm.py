#!/usr/bin/env python3
# Copyright 2024 Canonical Ltd.
# See LICENSE file for licensing details.

# pylint: disable=protected-access,too-few-public-methods,too-many-lines

"""Nginx-ingress-integrator charm file."""

import logging
from typing import Any, Dict, List, Optional, Union, cast

import kubernetes.client
from charms.nginx_ingress_integrator.v0.nginx_route import provide_nginx_route
from charms.tls_certificates_interface.v2.tls_certificates import (
    AllCertificatesInvalidatedEvent,
    CertificateAvailableEvent,
    CertificateExpiringEvent,
    CertificateInvalidatedEvent,
    TLSCertificatesRequiresV2,
)
from charms.traefik_k8s.v2.ingress import IngressPerAppProvider
from ops.charm import ActionEvent, CharmBase, EventBase, RelationCreatedEvent, RelationJoinedEvent
from ops.jujuversion import JujuVersion
from ops.main import main
from ops.model import (
    ActiveStatus,
    BlockedStatus,
    MaintenanceStatus,
    Relation,
    SecretNotFoundError,
    WaitingStatus,
)

from consts import CREATED_BY_LABEL, TLS_CERT
from controller.endpoint_slice import EndpointSliceController
from controller.endpoints import EndpointsController
from controller.ingress import IngressController
from controller.secret import SecretController
from controller.service import ServiceController
from exceptions import InvalidIngressError
from ingress_definition import IngressDefinition, IngressDefinitionEssence
from tls_relation import TLSRelationService

LOGGER = logging.getLogger(__name__)


class NginxIngressCharm(CharmBase):
    """The main charm class for the nginx-ingress-integrator charm."""

    _authed = False

    def __init__(self, *args) -> None:  # type: ignore[no-untyped-def]
        """Init method for the class.

        Args:
            args: Variable list of positional arguments passed to the parent constructor.
        """
        super().__init__(*args)
        kubernetes.config.load_incluster_config()

        self._ingress_provider = IngressPerAppProvider(charm=self)
        self._tls = TLSRelationService(self.model)

        self.framework.observe(self.on.config_changed, self._on_config_changed)
        self.framework.observe(self.on.start, self._on_start)

        self.framework.observe(self._ingress_provider.on.data_provided, self._on_data_provided)
        self.framework.observe(self._ingress_provider.on.data_removed, self._on_data_removed)
        self.certificates = TLSCertificatesRequiresV2(self, TLS_CERT)
        self.framework.observe(
            self.on.certificates_relation_created, self._on_certificates_relation_created
        )
        self.framework.observe(
            self.on.certificates_relation_joined, self._on_certificates_relation_joined
        )
        self.framework.observe(
            self.certificates.on.certificate_available, self._on_certificate_available
        )
        self.framework.observe(
            self.certificates.on.certificate_expiring, self._on_certificate_expiring
        )
        self.framework.observe(
            self.certificates.on.certificate_invalidated, self._on_certificate_invalidated
        )
        self.framework.observe(
            self.certificates.on.all_certificates_invalidated,
            self._on_all_certificates_invalidated,
        )
        self.framework.observe(self.on.get_certificate_action, self._on_get_certificate_action)

        provide_nginx_route(
            charm=self,
            on_nginx_route_available=self._on_nginx_route_available,
            on_nginx_route_broken=self._on_nginx_route_broken,
        )

    def _get_endpoints_controller(self, namespace: str) -> EndpointsController:
        """Create an endpoints controller.

        Args:
            namespace: Kubernetes namespace.

        Returns:
            An EndpointsController instance.
        """
        return EndpointsController(namespace=namespace, labels=self._labels)

    def _get_endpoint_slice_controller(self, namespace: str) -> EndpointSliceController:
        """Create an endpoint slice controller.

        Args:
            namespace: Kubernetes namespace.

        Returns:
            An EndpointSliceController instance.
        """
        return EndpointSliceController(namespace=namespace, labels=self._labels)

    def _get_service_controller(self, namespace: str) -> ServiceController:
        """Create a service controller.

        Args:
            namespace: Kubernetes namespace.

        Returns:
            A ServiceController instance.
        """
        return ServiceController(namespace=namespace, labels=self._labels)

    def _get_secret_controller(self, namespace: str) -> SecretController:
        """Create a service controller.

        Args:
            namespace: Kubernetes namespace.

        Returns:
            A ServiceController instance.
        """
        return SecretController(namespace=namespace, labels=self._labels)

    def _get_ingress_controller(self, namespace: str) -> IngressController:
        """Create an ingress controller.

        Args:
            namespace: Kubernetes namespace.

        Returns:
            An IngressController instance.
        """
        return IngressController(namespace=namespace, labels=self._labels)

    def _get_nginx_relation(self) -> Optional[Relation]:
        """Get the current effective relation.

        Returns:
            The current effective relation object, None if there are no relation.
        """
        if self.model.get_relation("nginx-route") is not None:
            relation = cast(Relation, self.model.get_relation("nginx-route"))
            if relation.app is not None and relation.data[relation.app]:
                return relation
        elif self.model.get_relation("ingress") is not None:
            relation = cast(Relation, self.model.get_relation("ingress"))
            if relation.app is not None and relation.data[relation.app]:
                return relation
        return None

    def _get_definition_from_relation(self, relation: Relation) -> IngressDefinition:
        """Get the IngressDefinition from the given relation.

        Args:
            relation: The source relation object.

        Return:
            The IngressDefinition corresponding to the provided relation.

        Raises:
            ValueError: unknown relation name.
        """
        if relation.name == "nginx-route":
            definition_essence = IngressDefinitionEssence(
                model=self.model,
                config=self.config,
                relation=relation,
                tls_cert=self._tls.certs,
                tls_key=self._tls.get_decrypted_keys(),
            )
        elif relation.name == "ingress":
            definition_essence = IngressDefinitionEssence(
                model=self.model,
                config=self.config,
                relation=relation,
                ingress_provider=self._ingress_provider,
                tls_cert=self._tls.certs,
                tls_key=self._tls.get_decrypted_keys(),
            )
        else:
            raise ValueError(f"Invalid relation: {relation.name}")
        ingress_definition = IngressDefinition.from_essence(definition_essence)
        return ingress_definition

    @property
    def _label_selector(self) -> str:
        """Get the label selector to select resources created by this app."""
        return f"{CREATED_BY_LABEL}={self.app.name}"

    @property
    def _labels(self) -> Dict[str, str]:
        """Get labels assigned to resources created by this app."""
        return {CREATED_BY_LABEL: self.app.name}

    def _check_precondition(self) -> None:
        """Check the precondition of the charm.

        Raises:
            InvalidIngressError: If both "nginx-route" and "ingress" relations are present
                or some definition are invalid.
        """
        if not self.unit.is_leader():
            raise InvalidIngressError(
                "this charm only supports a single unit, "
                "please remove the additional units "
                f"using `juju scale-application {self.app.name} 1`"
            )
        nginx_route_relation = self.model.get_relation("nginx-route")
        ingress_relation = self.model.get_relation("ingress")
        # The charm only supports one relation at a time, so we check if both are present
        # and raise an error if they are.
        if nginx_route_relation is not None and ingress_relation is not None:
            raise InvalidIngressError(
                "Both nginx-route and ingress relations found, please remove either one."
            )
        hostnames = self.get_additional_hostnames()
        if ingress_relation is not None and len(hostnames) > 1:
            self._ingress_provider.wipe_ingress_data(ingress_relation)
            raise InvalidIngressError("Ingress relation does not support multiple hostnames.")

    def _check_tls_nginx_relations(self, event: Union[EventBase, None]) -> bool:
        """Handle the TLS Certificate expiring event.

        Args:
            event: The event that fires this method.

        Returns:
            If the execution of the caller method should halt.
        """
        tls_certificates_relation = self._tls.get_tls_relation()
        if not tls_certificates_relation:
            self.unit.status = WaitingStatus("Waiting for certificates relation to be created")
            if event:
                event.defer()
            return True
        relation = self._get_nginx_relation()
        if relation is None:
            self._cleanup()
            if event:
                event.defer()
            self.unit.status = WaitingStatus("Waiting for nginx-route/ingress relation")
            return True
        return False

    def _reconcile(self, definition: IngressDefinition) -> None:
        """Reconcile ingress related resources based on the provided definition.

        Args:
            definition: Configuration definition for the ingress. If not provided, no resources
                will be created but the cleanup will still run.
        """
        namespace = definition.service_namespace if definition is not None else self.model.name
        endpoints_controller = self._get_endpoints_controller(namespace=namespace)
        endpoint_slice_controller = self._get_endpoint_slice_controller(namespace=namespace)
        service_controller = self._get_service_controller(namespace=namespace)
        secret_controller = self._get_secret_controller(namespace=namespace)
        ingress_controller = self._get_ingress_controller(namespace=namespace)
        endpoints = None
        endpoint_slice = None
        if definition.use_endpoint_slice:
            endpoints = endpoints_controller.define_resource(definition=definition)
            endpoint_slice = endpoint_slice_controller.define_resource(definition=definition)
        secret_list = []
        for hostname in self.get_additional_hostnames():
            if self._tls.certs.get(hostname):
                secret = secret_controller.define_resource(definition=definition, key=hostname)
                secret_list.append(secret)
                continue
            LOGGER.warning("Certificate not yet available for %s", hostname)
        service = service_controller.define_resource(definition=definition)
        ingress = ingress_controller.define_resource(definition=definition)
        endpoints_controller.cleanup_resources(exclude=endpoints)
        endpoint_slice_controller.cleanup_resources(exclude=endpoint_slice)
        service_controller.cleanup_resources(exclude=service)
        secret_controller.cleanup_resources(exclude=secret_list)
        ingress_controller.cleanup_resources(exclude=ingress)

    def _cleanup(self) -> None:
        """Cleanup all resources managed by the charm."""
        self._get_endpoints_controller(namespace=self.model.name).cleanup_resources()
        self._get_endpoint_slice_controller(namespace=self.model.name).cleanup_resources()
        self._get_service_controller(namespace=self.model.name).cleanup_resources()
        self._get_secret_controller(namespace=self.model.name).cleanup_resources()
        self._get_ingress_controller(namespace=self.model.name).cleanup_resources()

    def _update_ingress(self) -> None:
        """Handle the config changed event."""
        self.unit.set_workload_version(kubernetes.__version__)
        try:
            self._check_precondition()
            relation = self._get_nginx_relation()
            if relation is None:
                self._cleanup()
                self.unit.status = WaitingStatus("waiting for relation")
                return

            definition = self._get_definition_from_relation(relation)
            tls_certificates_relation = self._tls.get_tls_relation()
            revoke_list = self._tls.update_cert_on_service_hostname_change(
                self.get_additional_hostnames(),
                tls_certificates_relation,
                definition.service_namespace,
            )
            if revoke_list:
                self._certificate_revoked(revoke_list)
            self._reconcile(definition)
            self.unit.status = WaitingStatus("Waiting for ingress IP availability")
            namespace = definition.service_namespace if definition is not None else self.model.name
            ingress_controller = self._get_ingress_controller(namespace)
            ingress_ips = ingress_controller.get_ingress_ips()
            message = f"Ingress IP(s): {', '.join(ingress_ips)}" if ingress_ips else ""

            if definition.is_ingress_relation:
                hostnames = self.get_additional_hostnames()
<<<<<<< HEAD
                # We know that hostnames will always contain at least one element, the
                # service_hostname, so we can safely access the first element.
=======
                # There will always be an element available in hostnames, as the service hostname
                # is always present. The ingress definition will catch the error if else.
>>>>>>> fbb7f39a
                url = self._generate_ingress_url(hostnames[0], definition.pathroutes)
                self._ingress_provider.publish_url(relation, url)

            self.unit.status = ActiveStatus(message)
        except InvalidIngressError as exc:
            self.unit.status = BlockedStatus(exc.msg)

    def _generate_ingress_url(self, hostname: str, pathroutes: List[str]) -> Optional[str]:
        """Generate the URL for the ingress.

        Args:
            hostname: The hostname to use in the URL.
            pathroutes: The pathroutes to use in the URL.

        Returns:
            The generated URL.

        Raises:
            InvalidIngressError: If there are multiple paths in the pathroutes config.
        """
        # Check if TLS is present in the relation, or by checking secrets.
        # check hostname in self._tls.certs
        tls_present = self._tls.get_tls_relation() or self._tls.certs.get(hostname)
        prefix = "https" if tls_present else "http"

        if len(pathroutes) == 0:
            return f"{prefix}://{hostname}"
        if len(pathroutes) > 1:
            self._ingress_provider.wipe_ingress_data(self._get_nginx_relation())
            raise InvalidIngressError("Ingress relation does not support multiple pathroutes.")
        return f"{prefix}://{hostname}{pathroutes[0]}"

    def _on_config_changed(self, _: Any) -> None:
        """Handle the config-changed event."""
        self._update_ingress()

    def _on_start(self, _: Any) -> None:
        """Handle the start event."""
        self._update_ingress()

    def _on_data_provided(self, _: Any) -> None:
        """Handle the data-provided event."""
        self._update_ingress()

    def _on_data_removed(self, _: Any) -> None:
        """Handle the data-removed event."""
        self._update_ingress()

    def _on_nginx_route_available(self, _: Any) -> None:
        """Handle the nginx-route-available event."""
        self._update_ingress()

    def _on_nginx_route_broken(self, _: Any) -> None:
        """Handle the nginx-route-broken event."""
        self._update_ingress()

    def _on_get_certificate_action(self, event: ActionEvent) -> None:
        """Triggered when users run the `get-certificate` Juju action.

        Args:
            event: Juju event
        """
        hostname = event.params["hostname"]
        tls_certificates_relation = self._tls.get_tls_relation()
        if not tls_certificates_relation:
            event.fail("Certificates relation not created.")
            return
        tls_rel_data = tls_certificates_relation.data[self.app]
        if tls_rel_data[f"certificate-{hostname}"]:
            event.set_results(
                {
                    f"certificate-{hostname}": tls_rel_data[f"certificate-{hostname}"],
                    f"ca-{hostname}": tls_rel_data[f"ca-{hostname}"],
                    f"chain-{hostname}": tls_rel_data[f"chain-{hostname}"],
                }
            )
        else:
            event.fail("Certificate not available")

    def get_additional_hostnames(self) -> List[str]:
        """Get a list containing all ingress hostnames.

        Returns:
            A list containing service and additional hostnames
        """
        # The relation will always exist when this method is called
        relation = self._get_nginx_relation()  # type: ignore[arg-type]
        if not relation:
            return []
        definition = self._get_definition_from_relation(relation)  # type: ignore[arg-type]
        hostnames = [definition.service_hostname]
        hostnames.extend(definition.additional_hostnames)
        return hostnames

    def _on_certificates_relation_created(self, event: RelationCreatedEvent) -> None:
        """Handle the TLS Certificate relation created event.

        Args:
            event: The event that fires this method.
        """
        if self._check_tls_nginx_relations(event):
            return
        hostnames = self.get_additional_hostnames()
        for hostname in hostnames:
            self._tls.certificate_relation_created(hostname)

    def _on_certificates_relation_joined(self, event: RelationJoinedEvent) -> None:
        """Handle the TLS Certificate relation joined event.

        Args:
            event: The event that fires this method.
        """
        if self._check_tls_nginx_relations(event):
            return
        hostnames = self.get_additional_hostnames()
        for hostname in hostnames:
            self._tls.certificate_relation_joined(hostname, self.certificates)

    def _on_certificate_available(self, event: CertificateAvailableEvent) -> None:
        """Handle the TLS Certificate available event.

        Args:
            event: The event that fires this method.
        """
        tls_certificates_relation = self._tls.get_tls_relation()
        if not tls_certificates_relation:
            self.unit.status = WaitingStatus("Waiting for certificates relation to be created")
            event.defer()
            return
        self._tls.certificate_relation_available(event)
        self._update_ingress()

    def _on_certificate_expiring(
        self,
        event: Union[CertificateExpiringEvent, CertificateInvalidatedEvent],
    ) -> None:
        """Handle the TLS Certificate expiring event.

        Args:
            event: The event that fires this method.
        """
        if self._check_tls_nginx_relations(event):
            return
        self._tls.certificate_expiring(event, self.certificates)

    # This method is too complex but hard to simplify.
    def _certificate_revoked(self, revoke_list: List[str]) -> None:  # noqa: C901
        """Handle TLS Certificate revocation.

        Args:
            revoke_list: TLS Certificates list to revoke
        """
        if self._check_tls_nginx_relations(None):
            return
        tls_certificates_relation = self._tls.get_tls_relation()
        for hostname in revoke_list:
            old_csr = self._tls.get_relation_data_field(
                f"csr-{hostname}",
                tls_certificates_relation,  # type: ignore[arg-type]
            )
            if not old_csr:
                continue
            if JujuVersion.from_environ().has_secrets:
                try:
                    secret = self.model.get_secret(label=f"private-key-{hostname}")
                    secret.remove_all_revisions()
                except SecretNotFoundError:
                    LOGGER.warning("Juju secret for %s already does not exist", hostname)
                    continue
            try:
                self._tls.pop_relation_data_fields(
                    [f"key-{hostname}", f"password-{hostname}"],
                    tls_certificates_relation,  # type: ignore[arg-type]
                )
                peer_relation = self.model.get_relation("nginx-peers")  # type: ignore[arg-type]
                self._tls.pop_relation_data_fields(
                    [f"key-{hostname}", f"password-{hostname}"],
                    peer_relation,  # type: ignore[arg-type]
                )
            except KeyError:
                LOGGER.warning("Relation data for %s already does not exist", hostname)
            self.certificates.request_certificate_revocation(
                certificate_signing_request=old_csr.encode()
            )

    def _on_certificate_invalidated(self, event: CertificateInvalidatedEvent) -> None:
        """Handle the TLS Certificate invalidation event.

        Args:
            event: The event that fires this method.
        """
        tls_certificates_relation = self._tls.get_tls_relation()
        if not tls_certificates_relation:
            self.unit.status = WaitingStatus("Waiting for certificates relation to be created")
            event.defer()
            return
        if event.reason == "revoked":
            hostname = self._tls.get_hostname_from_csr(
                tls_certificates_relation, event.certificate_signing_request
            )
            self._certificate_revoked([hostname])
        if event.reason == "expired":
            self._tls.certificate_expiring(event, self.certificates)
        self.unit.status = MaintenanceStatus("Waiting for new certificate")

    def _on_all_certificates_invalidated(self, _: AllCertificatesInvalidatedEvent) -> None:
        """Handle the TLS Certificate relation broken event.

        Args:
            _: The event that fires this method.
        """
        tls_relation = self._tls.get_tls_relation()
        if tls_relation:
            tls_relation.data[self.app].clear()
        if JujuVersion.from_environ().has_secrets:
            hostnames = self.get_additional_hostnames()
            for hostname in hostnames:
                try:
                    secret = self.model.get_secret(label=f"private-key-{hostname}")
                    secret.remove_all_revisions()
                except SecretNotFoundError:
                    LOGGER.warning("Juju secret for %s already does not exist", hostname)


if __name__ == "__main__":  # pragma: no cover
    main(NginxIngressCharm)<|MERGE_RESOLUTION|>--- conflicted
+++ resolved
@@ -329,13 +329,8 @@
 
             if definition.is_ingress_relation:
                 hostnames = self.get_additional_hostnames()
-<<<<<<< HEAD
-                # We know that hostnames will always contain at least one element, the
-                # service_hostname, so we can safely access the first element.
-=======
                 # There will always be an element available in hostnames, as the service hostname
                 # is always present. The ingress definition will catch the error if else.
->>>>>>> fbb7f39a
                 url = self._generate_ingress_url(hostnames[0], definition.pathroutes)
                 self._ingress_provider.publish_url(relation, url)
 
