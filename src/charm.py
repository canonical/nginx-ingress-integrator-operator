--- conflicted
+++ resolved
@@ -18,14 +18,10 @@
     IngressCharmEvents,
     IngressProvides,
 )
-<<<<<<< HEAD
 from charms.nginx_ingress_integrator.v0.nginx_route import (  # type: ignore[import]
     provide_nginx_route,
 )
-from ops.charm import CharmBase
-=======
 from ops.charm import CharmBase, HookEvent
->>>>>>> 70166941
 from ops.main import main
 from ops.model import ActiveStatus, BlockedStatus, ConfigData, Model, Relation, WaitingStatus
 
