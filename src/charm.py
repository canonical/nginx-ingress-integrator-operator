--- conflicted
+++ resolved
@@ -254,20 +254,13 @@
                         paths=ingress_paths
                     ),
                 )
-<<<<<<< HEAD
             )
 
         spec = kubernetes.client.NetworkingV1beta1IngressSpec(rules=ingress_rules)
-        annotations = {
-            "nginx.ingress.kubernetes.io/rewrite-target": "/",
-        }
-=======
-            ]
-        )
+
         annotations = {}
         if self._rewrite_enabled:
             annotations["nginx.ingress.kubernetes.io/rewrite-target"] = self._rewrite_target
->>>>>>> 08c995e3
         if self._limit_rps:
             annotations["nginx.ingress.kubernetes.io/limit-rps"] = self._limit_rps
             if self._limit_whitelist:
