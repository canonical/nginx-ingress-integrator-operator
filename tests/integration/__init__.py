# Copyright 2023 Canonical Ltd.
# See LICENSE file for licensing details.
<<<<<<< HEAD

=======
>>>>>>> 78147213
"""init file for the integration tests."""<|MERGE_RESOLUTION|>--- conflicted
+++ resolved
@@ -1,7 +1,3 @@
 # Copyright 2023 Canonical Ltd.
 # See LICENSE file for licensing details.
-<<<<<<< HEAD
-
-=======
->>>>>>> 78147213
 """init file for the integration tests."""