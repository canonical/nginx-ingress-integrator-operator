--- conflicted
+++ resolved
@@ -93,11 +93,7 @@
     await model.deploy(
         SELF_SIGNED_CERTIFICATES_CHARM_NAME,
         application_name=TLS_CERTIFICATES_PROVIDER_APP_NAME,
-<<<<<<< HEAD
-        channel="latest/beta",
-=======
         channel="1/stable",
->>>>>>> 1b6f57a4
     )
 
     await model.wait_for_idle(
