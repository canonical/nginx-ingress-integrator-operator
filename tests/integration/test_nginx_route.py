# Copyright 2025 Canonical Ltd.
# See LICENSE file for licensing details.
"""Integration test relation file."""

import asyncio
import json
import time
import typing
from pathlib import Path

import pytest
import pytest_asyncio
import requests
from juju.model import Model

INGRESS_APP_NAME = "ingress"
ANY_APP_NAME = "any"
NEW_HOSTNAME = "any.other"


def gen_src_overwrite(
    service_hostname: str = "any",
    service_name: str = "any",
    service_port: int = 8080,
    additional_hostnames: typing.Optional[str] = None,
) -> str:
    """Generate the src-overwrite config value for testing nginx-route relation.

    Args:
        service_hostname: Ingress service hostname.
        service_name: Ingress service name.
        service_port: Ingress service port
        additional_hostnames: Ingress additional hostnames

    Returns:
        written src-overwrite variable.
    """
    nginx_route_lib_path = "lib/charms/nginx_ingress_integrator/v0/nginx_route.py"
    nginx_route_lib = Path(nginx_route_lib_path).read_text(encoding="utf8")
    any_charm_script = Path("tests/integration/any_charm_nginx_route.py").read_text(
        encoding="utf8"
    )
    nginx_route_config = {
        "service_hostname": service_hostname,
        "service_name": service_name,
        "service_port": service_port,
    }
    if additional_hostnames:
        nginx_route_config["additional_hostnames"] = additional_hostnames
    any_charm_src_overwrite = {
        "any_charm.py": any_charm_script,
        "nginx_route.py": nginx_route_lib,
        "nginx_route_config.json": json.dumps(nginx_route_config),
    }
    return json.dumps(any_charm_src_overwrite)


def requests_get(url: str, host_header: str, retry_timeout: int = 120) -> requests.Response:
    """Requests get, but will retry when the response status code is not 200.

    Args:
        url: URL to request.
        host_header: Host header for the request.
        retry_timeout: time to retry the request if the request fails.

    Returns:
        An HTTP response for the request.
    """
    time_start = time.time()
    while True:
        response = requests.get(url, headers={"Host": host_header}, timeout=5)
        if response.status_code == 200 or time.time() - time_start > retry_timeout:
            return response
        time.sleep(1)


@pytest_asyncio.fixture(scope="module")
async def build_and_deploy(model: Model, deploy_any_charm, run_action, build_and_deploy_ingress):
    """Build and deploy nginx-ingress-integrator charm.

    Also deploy and relate an any-charm application for test purposes.

    Returns: None.
    """
    await asyncio.gather(
        deploy_any_charm(gen_src_overwrite()),
        build_and_deploy_ingress(),
    )
    await model.wait_for_idle()
    await run_action(ANY_APP_NAME, "rpc", method="start_server")
    relation_name = f"{INGRESS_APP_NAME}:nginx-route"
    await model.add_relation(f"{ANY_APP_NAME}:nginx-route", relation_name)
    await model.wait_for_idle()


@pytest.mark.usefixtures("build_and_deploy")
async def test_ingress_connectivity():
    """
    arrange: given charm has been built and deployed.
    act: access ingress IP address with correct host name in HTTP headers.
    assert: HTTP request should be forwarded to the application, while a HTTP request without the
        correct Host header should return with a response of 404 NOT FOUND.
    """
    response = requests_get("http://127.0.0.1/ok", host_header="any")

    assert response.text == "ok"
    assert response.status_code == 200
    assert (
        requests_get("http://127.0.0.1/ok", host_header="any.other", retry_timeout=0).status_code
        == 404
    )


@pytest.mark.usefixtures("build_and_deploy")
async def test_ingress_connectivity_different_backend(model: Model):
    """
    arrange: given charm has been built and deployed.
    act: change the backend protocol.
    assert: HTTP request should be forwarded to the application via GRPC
        resulting in HTTP status code 502 Bad Gateway.
    """
    # First check if is OK
    response = requests_get("http://127.0.0.1/ok", host_header="any")
    assert response.text == "ok"
    assert response.status_code == 200
    # Then change the config and check if there is an error
<<<<<<< HEAD
    await model.applications["ingress"].set_config({"backend-protocol": "FCGI"})
=======
    await model.applications["ingress"].set_config({"backend-protocol": "GRPC"})
>>>>>>> 7e2f3cd2
    await model.wait_for_idle(status="active")
    response = requests_get("http://127.0.0.1/ok", host_header="any")
    assert response.status_code == 502
    # Undo the change and check again
    await model.applications["ingress"].set_config({"backend-protocol": "HTTP"})
    await model.wait_for_idle(status="active")
    response = requests_get("http://127.0.0.1/ok", host_header="any")
    assert response.text == "ok"
    assert response.status_code == 200


@pytest.mark.usefixtures("build_and_deploy")
async def test_ingress_connectivity_invalid_backend(model: Model):
    """
    arrange: given charm has been built and deployed.
    act: change the backend protocol.
    assert: unit status is blocked.
    """
    # First check if is OK
    response = requests_get("http://127.0.0.1/ok", host_header="any")
    assert response.text == "ok"
    assert response.status_code == 200
    # Then change the config and check if there is an error
    await model.applications["ingress"].set_config({"backend-protocol": "FAKE"})
    await model.wait_for_idle()
    unit = model.applications[INGRESS_APP_NAME].units[0]
    assert unit.workload_status == "blocked"
    assert "invalid backend protocol" in unit.workload_status_message
    # Undo the change and check again
    await model.applications["ingress"].set_config({"backend-protocol": "HTTP"})
    await model.wait_for_idle(status="active")
    response = requests_get("http://127.0.0.1/ok", host_header="any")
    assert response.text == "ok"
    assert response.status_code == 200


@pytest_asyncio.fixture(name="set_service_hostname")
async def set_service_hostname_fixture(model: Model):
    """A fixture to set service-hostname to NEW_HOSTNAME in the any-charm nginx-route relation."""
    await model.applications[ANY_APP_NAME].set_config(
        {"src-overwrite": gen_src_overwrite(service_hostname=NEW_HOSTNAME)}
    )
    await model.wait_for_idle(status="active")
    yield
    await model.applications[ANY_APP_NAME].set_config({"src-overwrite": gen_src_overwrite()})
    await model.wait_for_idle(status="active")


@pytest.mark.usefixtures("build_and_deploy", "set_service_hostname")
async def test_update_service_hostname():
    """
    arrange: given charm has been built and deployed.
    act: update the service-hostname option in any-charm.
    assert: HTTP request with the service-hostname value as the host header should be forwarded
        to the application correctly.
    """
    response = requests_get("http://127.0.0.1/ok", host_header=NEW_HOSTNAME)
    assert response.text == "ok"
    assert response.status_code == 200


@pytest_asyncio.fixture(name="set_additional_hosts")
async def set_additional_hosts_fixture(model: Model, run_action):
    """A fixture to set additional-hosts to NEW_HOSTNAME in the any-charm nginx-route relation."""
    await model.applications[ANY_APP_NAME].set_config(
        {"src-overwrite": gen_src_overwrite(additional_hostnames=NEW_HOSTNAME)}
    )
    await model.wait_for_idle(status="active")
    yield
    await model.applications[ANY_APP_NAME].set_config({"src-overwrite": gen_src_overwrite()})
    await model.wait_for_idle(status="active")
    action_result = await run_action(ANY_APP_NAME, "get-relation-data")
    relation_data = json.loads(action_result["relation-data"])[0]
    assert "additional-hostnames" not in relation_data["application_data"]["any"]


@pytest.mark.usefixtures("build_and_deploy", "set_additional_hosts")
async def test_update_additional_hosts(run_action):
    """
    arrange: given charm has been built and deployed,
    act: update the additional-hostnames option in the nginx-route relation using any-charm.
    assert: HTTP request with the additional-hostnames value as the host header should be
        forwarded to the application correctly. And the additional-hostnames should exist
        in the nginx-route relation data.
    """
    response = requests_get("http://127.0.0.1/ok", host_header=NEW_HOSTNAME)
    assert response.text == "ok"
    assert response.status_code == 200
    action_result = await run_action(ANY_APP_NAME, "get-relation-data")
    relation_data = json.loads(action_result["relation-data"])[0]
    assert "additional-hostnames" in relation_data["application_data"]["any"]


@pytest.mark.usefixtures("build_and_deploy")
async def test_missing_field(model: Model, run_action):
    """
    arrange: given charm has been built and deployed.
    act: update the nginx-route relation data with service-name missing.
    assert: Nginx ingress integrator charm should enter blocked status.
    """
    await model.applications[ANY_APP_NAME].set_config({"src-overwrite": gen_src_overwrite()})
    await run_action(
        ANY_APP_NAME,
        "rpc",
        method="delete_nginx_route_relation_data",
        kwargs=json.dumps({"field": "service-name"}),
    )
    await model.wait_for_idle()
    unit = model.applications[INGRESS_APP_NAME].units[0]
    assert unit.workload_status == "blocked"
    assert unit.workload_status_message == "Missing fields for nginx-route: service-name"<|MERGE_RESOLUTION|>--- conflicted
+++ resolved
@@ -124,11 +124,7 @@
     assert response.text == "ok"
     assert response.status_code == 200
     # Then change the config and check if there is an error
-<<<<<<< HEAD
-    await model.applications["ingress"].set_config({"backend-protocol": "FCGI"})
-=======
     await model.applications["ingress"].set_config({"backend-protocol": "GRPC"})
->>>>>>> 7e2f3cd2
     await model.wait_for_idle(status="active")
     response = requests_get("http://127.0.0.1/ok", host_header="any")
     assert response.status_code == 502
