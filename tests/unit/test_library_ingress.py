--- conflicted
+++ resolved
@@ -5,23 +5,12 @@
 import unittest
 
 import yaml
-<<<<<<< HEAD
 from charms.nginx_ingress_integrator.v0.ingress import (
     OPTIONAL_INGRESS_RELATION_FIELDS,
     RELATION_INTERFACES_MAPPINGS,
     REQUIRED_INGRESS_RELATION_FIELDS,
     IngressRequires,
 )
-=======
-
-from charms.nginx_ingress_integrator.v0.ingress import (
-    IngressRequires,
-    REQUIRED_INGRESS_RELATION_FIELDS,
-    OPTIONAL_INGRESS_RELATION_FIELDS,
-    RELATION_INTERFACES_MAPPINGS,
-)
-
->>>>>>> df863441
 from ops.charm import CharmBase
 from ops.testing import Harness
 
@@ -121,13 +110,13 @@
 
     def test_with_new_config(self):
         """
-<<<<<<< HEAD
-        arrange: given a configuration with all the items pre-standard
-=======
-        arrange: given a configuration with all the items based on the new standard
->>>>>>> df863441
-        act: when the charm is constructed with the configuration
-        assert: then the configuration is stored with the new keys.
+        <<<<<<< HEAD
+                arrange: given a configuration with all the items pre-standard
+        =======
+                arrange: given a configuration with all the items based on the new standard
+        >>>>>>> main
+                act: when the charm is constructed with the configuration
+                assert: then the configuration is stored with the new keys.
         """
         service_hostname = "service hostname 1"
         service_name = "service name 1"
@@ -179,15 +168,9 @@
                 "ERROR:charms.nginx_ingress_integrator.v0.ingress:Ingress relation error",
                 logged_output,
             )
-<<<<<<< HEAD
-            self.assertIn(" host", logged_output)
-            self.assertIn(" name", logged_output)
-            self.assertIn(" port", logged_output)
-=======
             self.assertIn("service-hostname", logged_output)
             self.assertIn("service-name", logged_output)
             self.assertIn("service-port", logged_output)
->>>>>>> df863441
 
     def test_config_dict_unknown(self):
         """
